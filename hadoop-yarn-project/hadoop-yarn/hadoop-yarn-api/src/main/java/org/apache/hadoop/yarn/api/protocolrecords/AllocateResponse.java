--- conflicted
+++ resolved
@@ -82,8 +82,6 @@
     response.setAMCommand(command);
     response.setPreemptionMessage(preempt);
     response.setNMTokens(nmTokens);
-<<<<<<< HEAD
-=======
     return response;
   }
   
@@ -101,7 +99,6 @@
         numClusterNodes, preempt, nmTokens);
     response.setIncreasedContainers(increasedContainers);
     response.setDecreasedContainers(decreasedContainers);
->>>>>>> 6266273c
     return response;
   }
 
@@ -225,7 +222,6 @@
   @Unstable
   public abstract void setPreemptionMessage(PreemptionMessage request);
 
-<<<<<<< HEAD
   /**
    * <p>Get the list of NMTokens required for communicating with NM. New NMTokens
    * issued only if<p>
@@ -244,25 +240,6 @@
   @Private
   @Unstable
   public abstract void setNMTokens(List<NMToken> nmTokens);
-=======
-  /**
-   * <p>Get the list of NMTokens required for communicating with NM. New NMTokens
-   * issued only if<p>
-   * <p>1) AM is receiving first container on underlying NodeManager.<br>
-   * OR<br>
-   * 2) NMToken master key rolled over in ResourceManager and AM is getting new
-   * container on the same underlying NodeManager.<p>
-   * <p>AM will receive one NMToken per NM irrespective of the number of containers
-   * issued on same NM. AM is expected to store these tokens until issued a
-   * new token for the same NM.<p>
-   */
-  @Public
-  @Stable
-  public abstract List<NMToken> getNMTokens();
-
-  @Private
-  @Unstable
-  public abstract void setNMTokens(List<NMToken> nmTokens);
   
   /**
    * Get the list of newly increased containers by <code>ResourceManager</code>
@@ -293,5 +270,4 @@
   @Unstable
   public abstract void setDecreasedContainers(
       List<ContainerResourceDecrease> decreasedContainers);
->>>>>>> 6266273c
 }