/**
 * Licensed to the Apache Software Foundation (ASF) under one
 * or more contributor license agreements.  See the NOTICE file
 * distributed with this work for additional information
 * regarding copyright ownership.  The ASF licenses this file
 * to you under the Apache License, Version 2.0 (the
 * "License"); you may not use this file except in compliance
 * with the License.  You may obtain a copy of the License at
 *
 *     http://www.apache.org/licenses/LICENSE-2.0
 *
 * Unless required by applicable law or agreed to in writing, software
 * distributed under the License is distributed on an "AS IS" BASIS,
 * WITHOUT WARRANTIES OR CONDITIONS OF ANY KIND, either express or implied.
 * See the License for the specific language governing permissions and
 * limitations under the License.
 */

package org.apache.hadoop.fs;


import java.io.IOException;
import java.util.Set;

import org.apache.hadoop.conf.Configuration;
import org.junit.Assert;
import org.junit.Before;
import org.junit.Test;

/**
 * Tests resolution of AbstractFileSystems for a given path with symlinks.
 */
public class TestFileContextResolveAfs {
<<<<<<< HEAD
  // Re-enable symlinks for tests, see HADOOP-10020 and HADOOP-10052
  static {
    FileSystem.enableSymlinks();
  }
  
=======
  static{
    FileSystem.enableSymlinks();
  }
>>>>>>> 6266273c
  private static String TEST_ROOT_DIR_LOCAL
    = System.getProperty("test.build.data","/tmp");
  
  private FileContext fc;
  private FileSystem localFs;
  
  @Before
  public void setup() throws IOException {
    fc = FileContext.getFileContext();
  }
  
  @Test (timeout = 30000)
  public void testFileContextResolveAfs() throws IOException {
    Configuration conf = new Configuration();
    localFs = FileSystem.get(conf);
    
    Path localPath = new Path(TEST_ROOT_DIR_LOCAL + "/TestFileContextResolveAfs1");
    Path linkPath = localFs.makeQualified(new Path(TEST_ROOT_DIR_LOCAL,
      "TestFileContextResolveAfs2"));
    localFs.mkdirs(new Path(TEST_ROOT_DIR_LOCAL));
    localFs.create(localPath);
    
    fc.createSymlink(localPath, linkPath, true);
    Set<AbstractFileSystem> afsList = fc.resolveAbstractFileSystems(linkPath);
    Assert.assertEquals(1, afsList.size());
    localFs.deleteOnExit(localPath);
    localFs.deleteOnExit(linkPath);
    localFs.close();
  }
}<|MERGE_RESOLUTION|>--- conflicted
+++ resolved
@@ -31,17 +31,9 @@
  * Tests resolution of AbstractFileSystems for a given path with symlinks.
  */
 public class TestFileContextResolveAfs {
-<<<<<<< HEAD
-  // Re-enable symlinks for tests, see HADOOP-10020 and HADOOP-10052
-  static {
-    FileSystem.enableSymlinks();
-  }
-  
-=======
   static{
     FileSystem.enableSymlinks();
   }
->>>>>>> 6266273c
   private static String TEST_ROOT_DIR_LOCAL
     = System.getProperty("test.build.data","/tmp");
   
